module AspNetCore.Lambda.HttpHandlerTests

open System
open System.Collections.Generic
open System.IO
open System.Text
open Microsoft.AspNetCore.Http
open Microsoft.AspNetCore.Hosting
open Microsoft.Extensions.Primitives
open Microsoft.Extensions.Logging
open Xunit
open NSubstitute
open AspNetCore.Lambda.HttpHandlers
open AspNetCore.Lambda.Tests
open AspNetCore.Lambda.Services
open RazorLight
// ---------------------------------
// Helper functions
// ---------------------------------

let getBody (ctx : HttpHandlerContext) =
    ctx.HttpContext.Response.Body.Position <- 0L
    use reader = new StreamReader(ctx.HttpContext.Response.Body, Encoding.UTF8)
    reader.ReadToEnd()

let getContentType (response : HttpResponse) =
    response.Headers.["Content-Type"].[0]

let assertFail msg = Assert.True(false, msg)

let assertFailf format args = 
    let msg = sprintf format args
    Assert.True(false, msg)

// ---------------------------------
<<<<<<< HEAD
// Mocks
// ---------------------------------

let ctx      = Substitute.For<HttpContext>()
let services = Substitute.For<IServiceProvider>()
services.GetService(typeof<IRazorLightEngine>).Returns(EngineFactory.CreatePhysical(Directory.GetCurrentDirectory()))

// ---------------------------------
=======
>>>>>>> a4e22cba
// Test Types
// ---------------------------------

type Dummy =
    {
        Foo : string
        Bar : string
        Age : int
    }

// ---------------------------------
// Tests
// ---------------------------------

[<Fact>]
let ``GET "/" returns "Hello World"`` () =
    let ctx      = Substitute.For<HttpContext>()
    let services = Substitute.For<IServiceProvider>()

    let app = 
        GET >=> choose [ 
            route "/"    >=> text "Hello World"
            route "/foo" >=> text "bar"
            setStatusCode 404 >=> text "Not found" ]

    ctx.Request.Method.ReturnsForAnyArgs "GET" |> ignore
    ctx.Request.Path.ReturnsForAnyArgs (PathString("/")) |> ignore
    ctx.Response.Body <- new MemoryStream()
    let expected = "Hello World"

    let result = 
        { HttpContext = ctx; Services = services }
        |> app
        |> Async.RunSynchronously

    match result with
    | None     -> assertFailf "Result was expected to be %s" expected
    | Some ctx ->
        let body = getBody ctx
        Assert.Equal(expected, body)

[<Fact>]
let ``GET "/foo" returns "bar"`` () =
    let ctx      = Substitute.For<HttpContext>()
    let services = Substitute.For<IServiceProvider>()
    
    let app = 
        GET >=> choose [ 
            route "/"    >=> text "Hello World"
            route "/foo" >=> text "bar"
            setStatusCode 404 >=> text "Not found" ]

    ctx.Request.Method.ReturnsForAnyArgs "GET" |> ignore
    ctx.Request.Path.ReturnsForAnyArgs (PathString("/foo")) |> ignore
    ctx.Response.Body <- new MemoryStream()
    let expected = "bar"

    let result = 
        { HttpContext = ctx; Services = services }
        |> app
        |> Async.RunSynchronously

    match result with
    | None     -> assertFailf "Result was expected to be %s" expected
    | Some ctx ->
        let body = getBody ctx
        Assert.Equal(expected, body)

[<Fact>]
let ``GET "/FOO" returns 404 "Not found"`` () =
    let ctx      = Substitute.For<HttpContext>()
    let services = Substitute.For<IServiceProvider>()
    
    let app = 
        GET >=> choose [ 
            route "/"    >=> text "Hello World"
            route "/foo" >=> text "bar"
            setStatusCode 404 >=> text "Not found" ]

    ctx.Request.Method.ReturnsForAnyArgs "GET" |> ignore
    ctx.Request.Path.ReturnsForAnyArgs (PathString("/FOO")) |> ignore
    ctx.Response.Body <- new MemoryStream()
    let expected = "Not found"

    let result = 
        { HttpContext = ctx; Services = services }
        |> app
        |> Async.RunSynchronously

    match result with
    | None     -> assertFailf "Result was expected to be %s" expected
    | Some ctx ->
        let body = getBody ctx
        Assert.Equal(expected, body)
        Assert.Equal(404, ctx.HttpContext.Response.StatusCode)

[<Fact>]
let ``GET "/json" returns json object`` () =
    let ctx      = Substitute.For<HttpContext>()
    let services = Substitute.For<IServiceProvider>()
    
    let app = 
        GET >=> choose [ 
            route "/"     >=> text "Hello World"
            route "/foo"  >=> text "bar"
            route "/json" >=> json { Foo = "john"; Bar = "doe"; Age = 30 }
            setStatusCode 404 >=> text "Not found" ]

    ctx.Request.Method.ReturnsForAnyArgs "GET" |> ignore
    ctx.Request.Path.ReturnsForAnyArgs (PathString("/json")) |> ignore
    ctx.Response.Body <- new MemoryStream()
    let expected = "{\"Foo\":\"john\",\"Bar\":\"doe\",\"Age\":30}"

    let result = 
        { HttpContext = ctx; Services = services }
        |> app
        |> Async.RunSynchronously

    match result with
    | None     -> assertFailf "Result was expected to be %s" expected
    | Some ctx ->
        let body = getBody ctx
        Assert.Equal(expected, body)

[<Fact>]
let ``POST "/post/1" returns "1"`` () =
    let ctx      = Substitute.For<HttpContext>()
    let services = Substitute.For<IServiceProvider>()
    
    let app = 
        choose [
            GET >=> choose [ 
                route "/"     >=> text "Hello World"
                route "/foo"  >=> text "bar" ]
            POST >=> choose [
                route "/post/1" >=> text "1"
                route "/post/2" >=> text "2" ]
            setStatusCode 404 >=> text "Not found" ]

    ctx.Request.Method.ReturnsForAnyArgs "POST" |> ignore
    ctx.Request.Path.ReturnsForAnyArgs (PathString("/post/1")) |> ignore
    ctx.Response.Body <- new MemoryStream()
    let expected = "1"

    let result = 
        { HttpContext = ctx; Services = services }
        |> app
        |> Async.RunSynchronously

    match result with
    | None     -> assertFailf "Result was expected to be %s" expected
    | Some ctx ->
        let body = getBody ctx
        Assert.Equal(expected, body)

[<Fact>]
let ``POST "/post/2" returns "2"`` () =
    let ctx      = Substitute.For<HttpContext>()
    let services = Substitute.For<IServiceProvider>()
    
    let app = 
        choose [
            GET >=> choose [ 
                route "/"     >=> text "Hello World"
                route "/foo"  >=> text "bar" ]
            POST >=> choose [
                route "/post/1" >=> text "1"
                route "/post/2" >=> text "2" ]
            setStatusCode 404 >=> text "Not found" ]

    ctx.Request.Method.ReturnsForAnyArgs "POST" |> ignore
    ctx.Request.Path.ReturnsForAnyArgs (PathString("/post/2")) |> ignore
    ctx.Response.Body <- new MemoryStream()
    let expected = "2"

    let result = 
        { HttpContext = ctx; Services = services }
        |> app
        |> Async.RunSynchronously

    match result with
    | None     -> assertFailf "Result was expected to be %s" expected
    | Some ctx ->
        let body = getBody ctx
        Assert.Equal(expected, body)

[<Fact>]
let ``PUT "/post/2" returns 404 "Not found"`` () =
    let ctx      = Substitute.For<HttpContext>()
    let services = Substitute.For<IServiceProvider>()
    
    let app = 
        choose [
            GET >=> choose [ 
                route "/"     >=> text "Hello World"
                route "/foo"  >=> text "bar" ]
            POST >=> choose [
                route "/post/1" >=> text "1"
                route "/post/2" >=> text "2" ]
            setStatusCode 404 >=> text "Not found" ]
    
    ctx.Request.Method.ReturnsForAnyArgs "PUT" |> ignore
    ctx.Request.Path.ReturnsForAnyArgs (PathString("/post/2")) |> ignore
    ctx.Response.Body <- new MemoryStream()
    let expected = "Not found"

    let result = 
        { HttpContext = ctx; Services = services }
        |> app
        |> Async.RunSynchronously

    match result with
    | None     -> assertFailf "Result was expected to be %s" expected
    | Some ctx ->
        let body = getBody ctx
        Assert.Equal(expected, body)
        Assert.Equal(404, ctx.HttpContext.Response.StatusCode)

[<Fact>]
let ``GET "/dotLiquid" returns rendered html view`` () =
    let ctx      = Substitute.For<HttpContext>()
    let services = Substitute.For<IServiceProvider>()
    
    let dotLiquidTemplate =
        "<html><head><title>DotLiquid</title></head>" + 
        "<body><p>{{ foo }} {{ bar }} is {{ age }} years old.</p>" +
        "</body></html>"

    let obj = { Foo = "John"; Bar = "Doe"; Age = 30 }

    let app = 
        choose [
            GET >=> choose [ 
                route "/"          >=> text "Hello World"
                route "/dotLiquid" >=> dotLiquid "text/html" dotLiquidTemplate obj ]
            POST >=> choose [
                route "/post/1" >=> text "1" ]
            setStatusCode 404 >=> text "Not found" ]
    
    ctx.Request.Method.ReturnsForAnyArgs "GET" |> ignore
    ctx.Request.Path.ReturnsForAnyArgs (PathString("/dotLiquid")) |> ignore
    ctx.Response.Body <- new MemoryStream()
    let expected = "<html><head><title>DotLiquid</title></head><body><p>John Doe is 30 years old.</p></body></html>"

    let result = 
        { HttpContext = ctx; Services = services }
        |> app
        |> Async.RunSynchronously

    match result with
    | None     -> assertFailf "Result was expected to be %s" expected
    | Some ctx ->
        let body = getBody ctx
        Assert.Equal(expected, body)
        Assert.Equal("text/html", ctx.HttpContext.Response |> getContentType)

[<Fact>]
let ``POST "/text" with supported Accept header returns "good"`` () =
    let ctx      = Substitute.For<HttpContext>()
    let services = Substitute.For<IServiceProvider>()
    
    let app = 
        choose [
            GET >=> choose [ 
                route "/"     >=> text "Hello World"
                route "/foo"  >=> text "bar" ]
            POST >=> choose [
                route "/text"   >=> mustAccept [ "text/plain" ] >=> text "text"
                route "/json"   >=> mustAccept [ "application/json" ] >=> json "json"
                route "/either" >=> mustAccept [ "text/plain"; "application/json" ] >=> text "either" ]
            setStatusCode 404 >=> text "Not found" ]
    
    let headers = new HeaderDictionary()
    headers.Add("Accept", new StringValues("text/plain"))
    ctx.Request.Method.ReturnsForAnyArgs "POST" |> ignore
    ctx.Request.Path.ReturnsForAnyArgs (PathString("/text")) |> ignore
    ctx.Request.Headers.ReturnsForAnyArgs(headers) |> ignore
    ctx.Response.Body <- new MemoryStream()
    let expected = "text"

    let result = 
        { HttpContext = ctx; Services = services }
        |> app
        |> Async.RunSynchronously

    match result with
    | None     -> assertFailf "Result was expected to be %s" expected
    | Some ctx ->
        let body = getBody ctx
        Assert.Equal(expected, body)
        Assert.Equal("text/plain", ctx.HttpContext.Response |> getContentType)

[<Fact>]
let ``POST "/json" with supported Accept header returns "json"`` () =
    let ctx      = Substitute.For<HttpContext>()
    let services = Substitute.For<IServiceProvider>()
    
    let app = 
        choose [
            GET >=> choose [ 
                route "/"     >=> text "Hello World"
                route "/foo"  >=> text "bar" ]
            POST >=> choose [
                route "/text"   >=> mustAccept [ "text/plain" ] >=> text "text"
                route "/json"   >=> mustAccept [ "application/json" ] >=> json "json"
                route "/either" >=> mustAccept [ "text/plain"; "application/json" ] >=> text "either" ]
            setStatusCode 404 >=> text "Not found" ]

    let headers = new HeaderDictionary()
    headers.Add("Accept", new StringValues("application/json"))
    ctx.Request.Method.ReturnsForAnyArgs "POST" |> ignore
    ctx.Request.Path.ReturnsForAnyArgs (PathString("/json")) |> ignore
    ctx.Request.Headers.ReturnsForAnyArgs(headers) |> ignore
    ctx.Response.Body <- new MemoryStream()
    let expected = "\"json\""

    let result = 
        { HttpContext = ctx; Services = services }
        |> app
        |> Async.RunSynchronously

    match result with
    | None     -> assertFailf "Result was expected to be %s" expected
    | Some ctx ->
        let body = getBody ctx
        Assert.Equal(expected, body)
        Assert.Equal("application/json", ctx.HttpContext.Response |> getContentType)

[<Fact>]
let ``POST "/either" with supported Accept header returns "either"`` () =
    let ctx      = Substitute.For<HttpContext>()
    let services = Substitute.For<IServiceProvider>()
    
    let app = 
        choose [
            GET >=> choose [ 
                route "/"     >=> text "Hello World"
                route "/foo"  >=> text "bar" ]
            POST >=> choose [
                route "/text"   >=> mustAccept [ "text/plain" ] >=> text "text"
                route "/json"   >=> mustAccept [ "application/json" ] >=> json "json"
                route "/either" >=> mustAccept [ "text/plain"; "application/json" ] >=> text "either" ]
            setStatusCode 404 >=> text "Not found" ]

    let headers = new HeaderDictionary()
    headers.Add("Accept", new StringValues("application/json"))
    ctx.Request.Method.ReturnsForAnyArgs "POST" |> ignore
    ctx.Request.Path.ReturnsForAnyArgs (PathString("/either")) |> ignore
    ctx.Request.Headers.ReturnsForAnyArgs(headers) |> ignore
    ctx.Response.Body <- new MemoryStream()
    let expected = "either"

    let result = 
        { HttpContext = ctx; Services = services }
        |> app
        |> Async.RunSynchronously

    match result with
    | None     -> assertFailf "Result was expected to be %s" expected
    | Some ctx ->
        let body = getBody ctx
        Assert.Equal(expected, body)
        Assert.Equal("text/plain", ctx.HttpContext.Response |> getContentType)

[<Fact>]
let ``POST "/either" with unsupported Accept header returns 404 "Not found"`` () =
    let ctx      = Substitute.For<HttpContext>()
    let services = Substitute.For<IServiceProvider>()
    
    let app = 
        choose [
            GET >=> choose [ 
                route "/"     >=> text "Hello World"
                route "/foo"  >=> text "bar" ]
            POST >=> choose [
                route "/text"   >=> mustAccept [ "text/plain" ] >=> text "text"
                route "/json"   >=> mustAccept [ "application/json" ] >=> json "json"
                route "/either" >=> mustAccept [ "text/plain"; "application/json" ] >=> text "either" ]
            setStatusCode 404 >=> text "Not found" ]

    let headers = new HeaderDictionary()
    headers.Add("Accept", new StringValues("application/xml"))
    ctx.Request.Method.ReturnsForAnyArgs "POST" |> ignore
    ctx.Request.Path.ReturnsForAnyArgs (PathString("/either")) |> ignore
    ctx.Request.Headers.ReturnsForAnyArgs(headers) |> ignore
    ctx.Response.Body <- new MemoryStream()
    let expected = "Not found"

    let result = 
        { HttpContext = ctx; Services = services }
        |> app
        |> Async.RunSynchronously

    match result with
    | None     -> assertFailf "Result was expected to be %s" expected
    | Some ctx ->
        let body = getBody ctx
        Assert.Equal(expected, body)
        Assert.Equal(404, ctx.HttpContext.Response.StatusCode)

[<Fact>]
let ``GET "/JSON" returns "BaR"`` () =
    let ctx      = Substitute.For<HttpContext>()
    let services = Substitute.For<IServiceProvider>()
    
    let app =
        GET >=> choose [ 
            route   "/"       >=> text "Hello World"
            route   "/foo"    >=> text "bar"
            route   "/json"   >=> json { Foo = "john"; Bar = "doe"; Age = 30 }
            routeCi "/json"   >=> text "BaR"
            setStatusCode 404 >=> text "Not found" ]

    ctx.Request.Method.ReturnsForAnyArgs "GET" |> ignore
    ctx.Request.Path.ReturnsForAnyArgs (PathString("/JSON")) |> ignore
    ctx.Response.Body <- new MemoryStream()
    let expected = "BaR"

    let result = 
        { HttpContext = ctx; Services = services }
        |> app
        |> Async.RunSynchronously

    match result with
    | None     -> assertFailf "Result was expected to be %s" expected
    | Some ctx ->
        let body = getBody ctx
        Assert.Equal(expected, body)

[<Fact>]
let ``GET "/foo/blah blah/bar" returns "blah blah"`` () =
    let ctx      = Substitute.For<HttpContext>()
    let services = Substitute.For<IServiceProvider>()
    
    let app =
        GET >=> choose [ 
            route   "/"       >=> text "Hello World"
            route   "/foo"    >=> text "bar"
            routef "/foo/%s/bar" text
            routef "/foo/%s/%i" (fun (name, age) -> text (sprintf "Name: %s, Age: %d" name age))
            setStatusCode 404 >=> text "Not found" ]

    ctx.Request.Method.ReturnsForAnyArgs "GET" |> ignore
    ctx.Request.Path.ReturnsForAnyArgs (PathString("/foo/blah blah/bar")) |> ignore
    ctx.Response.Body <- new MemoryStream()
    let expected = "blah%20blah"

    let result = 
        { HttpContext = ctx; Services = services }
        |> app
        |> Async.RunSynchronously

    match result with
    | None     -> assertFailf "Result was expected to be %s" expected
    | Some ctx ->
        let body = getBody ctx
        Assert.Equal(expected, body)

[<Fact>]
let ``GET "/foo/johndoe/59" returns "Name: johndoe, Age: 59"`` () =
    let ctx      = Substitute.For<HttpContext>()
    let services = Substitute.For<IServiceProvider>()
    
    let app =
        GET >=> choose [ 
            route   "/"       >=> text "Hello World"
            route   "/foo"    >=> text "bar"
            routef "/foo/%s/bar" text
            routef "/foo/%s/%i" (fun (name, age) -> text (sprintf "Name: %s, Age: %d" name age))
            setStatusCode 404 >=> text "Not found" ]
    
    ctx.Request.Method.ReturnsForAnyArgs "GET" |> ignore
    ctx.Request.Path.ReturnsForAnyArgs (PathString("/foo/johndoe/59")) |> ignore
    ctx.Response.Body <- new MemoryStream()
    let expected = "Name: johndoe, Age: 59"

    let result = 
        { HttpContext = ctx; Services = services }
        |> app
        |> Async.RunSynchronously

    match result with
    | None     -> assertFailf "Result was expected to be %s" expected
    | Some ctx ->
        let body = getBody ctx
        Assert.Equal(expected, body)

[<Fact>]
let ``POST "/POsT/1" returns "1"`` () =
    let ctx      = Substitute.For<HttpContext>()
    let services = Substitute.For<IServiceProvider>()
    
    let app =
        choose [
            GET >=> choose [ 
                route "/"          >=> text "Hello World" ]
            POST >=> choose [
                route    "/post/1" >=> text "1"
                routeCif "/post/%i" json ]
            setStatusCode 404 >=> text "Not found" ]

    ctx.Request.Method.ReturnsForAnyArgs "POST" |> ignore
    ctx.Request.Path.ReturnsForAnyArgs (PathString("/POsT/1")) |> ignore
    ctx.Response.Body <- new MemoryStream()
    let expected = "1"

    let result = 
        { HttpContext = ctx; Services = services }
        |> app
        |> Async.RunSynchronously

    match result with
    | None     -> assertFailf "Result was expected to be %s" expected
    | Some ctx ->
        let body = getBody ctx
        Assert.Equal(expected, body)

[<Fact>]
let ``POST "/POsT/523" returns "523"`` () =
    let ctx      = Substitute.For<HttpContext>()
    let services = Substitute.For<IServiceProvider>()
    
    let app =
        choose [
            GET >=> choose [ 
                route "/"          >=> text "Hello World" ]
            POST >=> choose [
                route    "/post/1" >=> text "1"
                routeCif "/post/%i" json ]
            setStatusCode 404 >=> text "Not found" ]

    ctx.Request.Method.ReturnsForAnyArgs "POST" |> ignore
    ctx.Request.Path.ReturnsForAnyArgs (PathString("/POsT/523")) |> ignore
    ctx.Response.Body <- new MemoryStream()
    let expected = "523"

    let result = 
        { HttpContext = ctx; Services = services }
        |> app
        |> Async.RunSynchronously

    match result with
    | None     -> assertFailf "Result was expected to be %s" expected
    | Some ctx ->
        let body = getBody ctx
        Assert.Equal(expected, body)

<<<<<<< HEAD

[<Fact>]
let ``GET "/razor" returns rendered html view`` () =
    let app = 
        GET >>= choose [ 
            route "/"      >>= text "Hello World"
            route "/foo"   >>= text "bar"
            route "/razor" >>= razorView "Person.cshtml" { Name = "razor" }
            setStatusCode 404 >>= text "Not found" ]
    
    ctx.Request.Method.ReturnsForAnyArgs "GET" |> ignore
    ctx.Request.Path.ReturnsForAnyArgs (PathString("/razor")) |> ignore
    ctx.Response.Body <- new MemoryStream()
    let expected = "<html><head><title>Hello, razor</title></head><body><h3>Hello, razor</h3></body></html>"    
=======
[<Fact>]
let ``GET "/api" returns "api root"`` () =
    let ctx      = Substitute.For<HttpContext>()
    let services = Substitute.For<IServiceProvider>()
    
    let app = 
        GET >=> choose [
            route "/"    >=> text "Hello World"
            route "/foo" >=> text "bar"
            subRoute "/api" (
                choose [
                    route ""       >=> text "api root"
                    route "/admin" >=> text "admin"
                    route "/users" >=> text "users" ] )
            route "/api/test" >=> text "test"
            setStatusCode 404 >=> text "Not found" ]

    ctx.Items.Returns (new Dictionary<obj,obj>() :> IDictionary<obj,obj>) |> ignore
    ctx.Request.Method.ReturnsForAnyArgs "GET" |> ignore
    ctx.Request.Path.ReturnsForAnyArgs (PathString("/api")) |> ignore
    ctx.Response.Body <- new MemoryStream()
    let expected = "api root"

    let result = 
        { HttpContext = ctx; Services = services }
        |> app
        |> Async.RunSynchronously

    match result with
    | None          -> assertFailf "Result was expected to be %s" expected
    | Some ctx ->
        let body = getBody ctx
        Assert.Equal(expected, body)

[<Fact>]
let ``GET "/api/users" returns "users"`` () =
    let ctx      = Substitute.For<HttpContext>()
    let services = Substitute.For<IServiceProvider>()
    
    let app = 
        GET >=> choose [
            route "/"    >=> text "Hello World"
            route "/foo" >=> text "bar"
            subRoute "/api" (
                choose [
                    route ""       >=> text "api root"
                    route "/admin" >=> text "admin"
                    route "/users" >=> text "users" ] )
            route "/api/test" >=> text "test"
            setStatusCode 404 >=> text "Not found" ]
    
    ctx.Items.Returns (new Dictionary<obj,obj>() :> IDictionary<obj,obj>) |> ignore
    ctx.Request.Method.ReturnsForAnyArgs "GET" |> ignore
    ctx.Request.Path.ReturnsForAnyArgs (PathString("/api/users")) |> ignore
    ctx.Response.Body <- new MemoryStream()
    let expected = "users"

    let result = 
        { HttpContext = ctx; Services = services }
        |> app
        |> Async.RunSynchronously

    match result with
    | None          -> assertFailf "Result was expected to be %s" expected
    | Some ctx ->
        let body = getBody ctx
        Assert.Equal(expected, body)

[<Fact>]
let ``GET "/api/test" returns "test"`` () =
    let ctx      = Substitute.For<HttpContext>()
    let services = Substitute.For<IServiceProvider>()
    
    let app = 
        GET >=> choose [
            route "/"    >=> text "Hello World"
            route "/foo" >=> text "bar"
            subRoute "/api" (
                choose [
                    route ""       >=> text "api root"
                    route "/admin" >=> text "admin"
                    route "/users" >=> text "users" ] )
            route "/api/test" >=> text "test"
            setStatusCode 404 >=> text "Not found" ]

    ctx.Items.Returns (new Dictionary<obj,obj>() :> IDictionary<obj,obj>) |> ignore
    ctx.Request.Method.ReturnsForAnyArgs "GET" |> ignore
    ctx.Request.Path.ReturnsForAnyArgs (PathString("/api/test")) |> ignore
    ctx.Response.Body <- new MemoryStream()
    let expected = "test"
>>>>>>> a4e22cba

    let result = 
        { HttpContext = ctx; Services = services }
        |> app
        |> Async.RunSynchronously

    match result with
    | None          -> assertFailf "Result was expected to be %s" expected
    | Some ctx ->
        let body = getBody ctx
        Assert.Equal(expected, body)
<<<<<<< HEAD
        Assert.Equal("text/html", ctx.HttpContext.Response |> getContentType)
=======

[<Fact>]
let ``GET "/api/v2/users" returns "users v2"`` () =
    let ctx      = Substitute.For<HttpContext>()
    let services = Substitute.For<IServiceProvider>()
    
    let app = 
        GET >=> choose [
            route "/"    >=> text "Hello World"
            route "/foo" >=> text "bar"
            subRoute "/api" (
                choose [
                    route ""       >=> text "api root"
                    route "/admin" >=> text "admin"
                    route "/users" >=> text "users"
                    subRoute "/v2" (
                        choose [
                            route ""       >=> text "api root v2"
                            route "/admin" >=> text "admin v2"
                            route "/users" >=> text "users v2"
                        ]
                    )
                ]
            )
            route "/api/test" >=> text "test"
            setStatusCode 404 >=> text "Not found" ]
    
    ctx.Items.Returns (new Dictionary<obj,obj>() :> IDictionary<obj,obj>) |> ignore
    ctx.Request.Method.ReturnsForAnyArgs "GET" |> ignore
    ctx.Request.Path.ReturnsForAnyArgs (PathString("/api/v2/users")) |> ignore
    ctx.Response.Body <- new MemoryStream()
    let expected = "users v2"

    let result = 
        { HttpContext = ctx; Services = services }
        |> app
        |> Async.RunSynchronously

    match result with
    | None          -> assertFailf "Result was expected to be %s" expected
    | Some ctx ->
        let body = getBody ctx
        Assert.Equal(expected, body)

[<Fact>]
let ``GET "/api/foo/bar/yadayada" returns "yadayada"`` () =
    let ctx      = Substitute.For<HttpContext>()
    let services = Substitute.For<IServiceProvider>()
    
    let app = 
        GET >=> choose [
            route "/"    >=> text "Hello World"
            route "/foo" >=> text "bar"
            subRoute "/api" (
                choose [
                    route  "" >=> text "api root"
                    routef "/foo/bar/%s" text ] )
            route "/api/test" >=> text "test"
            setStatusCode 404 >=> text "Not found" ]

    ctx.Items.Returns (new Dictionary<obj,obj>() :> IDictionary<obj,obj>) |> ignore
    ctx.Request.Method.ReturnsForAnyArgs "GET" |> ignore
    ctx.Request.Path.ReturnsForAnyArgs (PathString("/api/foo/bar/yadayada")) |> ignore
    ctx.Response.Body <- new MemoryStream()
    let expected = "yadayada"

    let result = 
        { HttpContext = ctx; Services = services }
        |> app
        |> Async.RunSynchronously

    match result with
    | None          -> assertFailf "Result was expected to be %s" expected
    | Some ctx ->
        let body = getBody ctx
        Assert.Equal(expected, body)
>>>>>>> a4e22cba
<|MERGE_RESOLUTION|>--- conflicted
+++ resolved
@@ -11,9 +11,7 @@
 open Xunit
 open NSubstitute
 open AspNetCore.Lambda.HttpHandlers
-open AspNetCore.Lambda.Tests
-open AspNetCore.Lambda.Services
-open RazorLight
+
 // ---------------------------------
 // Helper functions
 // ---------------------------------
@@ -33,17 +31,6 @@
     Assert.True(false, msg)
 
 // ---------------------------------
-<<<<<<< HEAD
-// Mocks
-// ---------------------------------
-
-let ctx      = Substitute.For<HttpContext>()
-let services = Substitute.For<IServiceProvider>()
-services.GetService(typeof<IRazorLightEngine>).Returns(EngineFactory.CreatePhysical(Directory.GetCurrentDirectory()))
-
-// ---------------------------------
-=======
->>>>>>> a4e22cba
 // Test Types
 // ---------------------------------
 
@@ -591,22 +578,6 @@
         let body = getBody ctx
         Assert.Equal(expected, body)
 
-<<<<<<< HEAD
-
-[<Fact>]
-let ``GET "/razor" returns rendered html view`` () =
-    let app = 
-        GET >>= choose [ 
-            route "/"      >>= text "Hello World"
-            route "/foo"   >>= text "bar"
-            route "/razor" >>= razorView "Person.cshtml" { Name = "razor" }
-            setStatusCode 404 >>= text "Not found" ]
-    
-    ctx.Request.Method.ReturnsForAnyArgs "GET" |> ignore
-    ctx.Request.Path.ReturnsForAnyArgs (PathString("/razor")) |> ignore
-    ctx.Response.Body <- new MemoryStream()
-    let expected = "<html><head><title>Hello, razor</title></head><body><h3>Hello, razor</h3></body></html>"    
-=======
 [<Fact>]
 let ``GET "/api" returns "api root"`` () =
     let ctx      = Substitute.For<HttpContext>()
@@ -697,7 +668,6 @@
     ctx.Request.Path.ReturnsForAnyArgs (PathString("/api/test")) |> ignore
     ctx.Response.Body <- new MemoryStream()
     let expected = "test"
->>>>>>> a4e22cba
 
     let result = 
         { HttpContext = ctx; Services = services }
@@ -709,9 +679,6 @@
     | Some ctx ->
         let body = getBody ctx
         Assert.Equal(expected, body)
-<<<<<<< HEAD
-        Assert.Equal("text/html", ctx.HttpContext.Response |> getContentType)
-=======
 
 [<Fact>]
 let ``GET "/api/v2/users" returns "users v2"`` () =
@@ -788,4 +755,22 @@
     | Some ctx ->
         let body = getBody ctx
         Assert.Equal(expected, body)
->>>>>>> a4e22cba
+
+
+[<Fact>]
+let ``GET "/razor" returns rendered html view`` () =
+    let ctx      = Substitute.For<HttpContext>()
+    let services = Substitute.For<IServiceProvider>()
+    services.GetService(typeof<IRazorLightEngine>).Returns(EngineFactory.CreatePhysical(Directory.GetCurrentDirectory()))	
+    
+    let app = 
+        GET >>= choose [ 
+            route "/"      >>= text "Hello World"
+            route "/foo"   >>= text "bar"
+            route "/razor" >>= razorView "Person.cshtml" { Name = "razor" }
+            setStatusCode 404 >>= text "Not found" ]
+    
+    ctx.Request.Method.ReturnsForAnyArgs "GET" |> ignore
+    ctx.Request.Path.ReturnsForAnyArgs (PathString("/razor")) |> ignore
+    ctx.Response.Body <- new MemoryStream()
+    let expected = "<html><head><title>Hello, razor</title></head><body><h3>Hello, razor</h3></body></html>"  
