--- conflicted
+++ resolved
@@ -9,7 +9,7 @@
 open FSharp.Control.Tasks.V2.ContextInsensitive
 open Giraffe.GiraffeViewEngine
 open System.Buffers
-<<<<<<< HEAD
+open Giraffe.Serialization.Cache
 
 // ---------------------------
 // Internal implementation of string builder caching
@@ -40,9 +40,6 @@
         static member Release(ms:StringBuilder) : unit =
             if ms.Capacity <= MaxBuilderSize then
                 StringBuilderCache.instance <- ms
-=======
-open Giraffe.Serialization.Cache
->>>>>>> ada633f2
 
 // ---------------------------
 // HttpContext extensions
@@ -208,15 +205,9 @@
 
         /// renders html document to cached string builder instance
         /// and converts it to the utf8 byte array
-<<<<<<< HEAD
         let inline render (htmlView: XmlNode): byte[] =
             let sb = Caching.StringBuilderCache.Get()
             buildHtmlDocument sb htmlView |> ignore
-=======
-        let inline render (htmlView: XmlNode): byte[] = 
-            let sb = stringBuilderCache.Get()
-            renderHtmlDocument' sb htmlView
->>>>>>> ada633f2
             let chars = ArrayPool<char>.Shared.Rent(sb.Length)
             sb.CopyTo(0, chars, 0, sb.Length)
             let result = Encoding.UTF8.GetBytes(chars, 0, sb.Length)
